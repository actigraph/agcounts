"""Function for extracting counts."""
from typing import Any

import numpy as np
from numpy import typing as npt
from scipy import signal

# BPF. There are extraneous coefficients as to match constants
# in ActiLife.
# Input data coefficients.
INPUT_COEFFICIENTS: npt.NDArray[np.float_] = np.array(
    [
        [
            -0.009341062898525,
            -0.025470289659360,
            -0.004235264826105,
            0.044152415456420,
            0.036493718347760,
            -0.011893961934740,
            -0.022917390623150,
            -0.006788163862310,
            0.000000000000000,
        ]
    ]
)

# Output data coefficients.
OUTPUT_COEFFICIENTS: npt.NDArray[np.float_] = np.array(
    [
        [
            1.00000000000000000000,
            -3.63367395910957000000,
            5.03689812757486000000,
            -3.09612247819666000000,
            0.50620507633883000000,
            0.32421701566682000000,
            -0.15685485875559000000,
            0.01949130205890000000,
            0.00000000000000000000,
        ]
    ]
)


def _factors(frequency: int):
    if frequency == 30:
        upsample_factor, downsample_factor = 1, 1
    elif frequency == 40:
        upsample_factor, downsample_factor = 3, 4
    elif frequency == 50:
        upsample_factor, downsample_factor = 3, 5
    elif frequency == 60:
        upsample_factor, downsample_factor = 1, 2
    elif frequency == 70:
        upsample_factor, downsample_factor = 3, 7
    elif frequency == 80:
        upsample_factor, downsample_factor = 3, 8
    elif frequency == 90:
        upsample_factor, downsample_factor = 1, 3
    elif frequency == 100:
        upsample_factor, downsample_factor = 3, 10
    else:
        upsample_factor, downsample_factor = 1, 1
    return upsample_factor, downsample_factor


def _extract_slow(
    raw: npt.NDArray[np.float_],
    frequency: int,
    lfe_select: bool,
    epoch: int,
    verbose: bool,
):
    """Extract actigraphy counts from one-dimensional accelerometer data.

    This implementation is purposefully only using basic python function to allow
    easier understanding of the algorithm.

    Parameters
    ----------
    raw
        1D matrix containing raw data
    frequency
        sample frequency of raw data (Hz)
    lfe_select
        False for regular trimming (LFE disabled), True to allow more noise
        (LFE enabled)
    epoch
        Epoch duration in seconds

    Returns
    -------
    ndarray containing epoch counts
    """
    upsample_factor, downsample_factor = _factors(frequency)
    raw = np.transpose(raw)
    # Allocate memory and upsample by factor L.
    upsample_data = np.zeros((1, int(len(raw[0]) * upsample_factor)))

    for i in range(len(raw[0])):
        upsample_data[0, i * upsample_factor] = raw[0, i]

    # Allocate memory and then LPF.  LPF is only done at non integer multiples of 30 Hz.
    # This LPF is garbage and does a poor job of attenuating higher frequencies that
    # need to be rejected.  This is the reason why there is aliasing which causes the
    # "tail" on the epochs.

    # lpf_upsample_data = np.zeros((1, len(upsample_data[0])))
    if frequency not in [30, 60, 90]:
        lpf_upsample_data = np.zeros((1, int(len(raw[0]) * upsample_factor + 1)))

    pi = np.pi  # 3.1415926535897932385
    pi_fp = pi
    a_fp = pi_fp / (pi + 2 * upsample_factor)
    b_fp = (pi - 2 * upsample_factor) / (pi + 2 * upsample_factor)
    l_fp = upsample_factor

    if verbose:
<<<<<<< HEAD
        print("Upsampling data", flush=True)
=======
        print("Upsampling data")
>>>>>>> c4d6bd67
    if frequency == 30 or frequency == 60 or frequency == 90:
        lpf_upsample_data = upsample_data
    else:
        for i in range(1, len(lpf_upsample_data[0])):
            lpf_upsample_data[0, i] = (
                (a_fp * l_fp) * upsample_data[0, i - 1]
                + (a_fp * l_fp) * upsample_data[0, i - 2]
                - b_fp * lpf_upsample_data[0, i - 1]
            )

    if frequency not in [30, 60, 90]:
        lpf_upsample_data = lpf_upsample_data[:, 1:]

    # Then allocate memory and downsample by factor M.  Downsampled data is rounded to 3
    # decimal places before input into BPF.

    if verbose:
<<<<<<< HEAD
        print("Downsampling data", flush=True)
=======
        print("Downsampling data")
>>>>>>> c4d6bd67
    if frequency == 30:
        down_sample_data = raw
    else:
        down_sample_data = np.zeros(
            (1, int(np.floor(len(raw[0]) * upsample_factor / downsample_factor)))
        )
        for i in range(len(down_sample_data[0])):
            down_sample_data[0, i] = lpf_upsample_data[0, i * downsample_factor]
<<<<<<< HEAD
    raw = []
    lpf_upsample_data = []
=======
    del raw
    del lpf_upsample_data
>>>>>>> c4d6bd67

    down_sample_data = np.round(down_sample_data * 1000) / 1000

    bpf_data = np.zeros((1, len(down_sample_data[0])))

    shift_reg_in = np.zeros((1, 9))
    shift_reg_out = np.zeros((1, 9))

    if verbose:
<<<<<<< HEAD
        print("Filtering data", flush=True)
=======
        print("Filtering data")
>>>>>>> c4d6bd67
    for _ in range(180 * 6):  # charge filter up to steady state
        shift_reg_in[[0], 1:9] = shift_reg_in[[0], 0 : (9 - 1)]
        shift_reg_in[0, 0] = down_sample_data[0, 0]
        zeros_comp = np.sum(INPUT_COEFFICIENTS[[0], 0:8] * shift_reg_in[[0], 0:8])
        poles_comp = np.sum(OUTPUT_COEFFICIENTS[[0], 1:8] * shift_reg_out[[0], 0:7])
        bpf_data[0, 0] = zeros_comp - poles_comp
        shift_reg_out[[0], 1:9] = shift_reg_out[[0], 0 : (9 - 1)]
        shift_reg_out[0, 0] = zeros_comp - poles_comp

    for j in range(len(bpf_data[0])):
        shift_reg_in[[0], 1:9] = shift_reg_in[[0], 0:8]
        shift_reg_in[0, 0] = down_sample_data[0, j]
        zeros_comp = np.sum(INPUT_COEFFICIENTS[[0], 0:8] * shift_reg_in[[0], 0:8])
        poles_comp = np.sum(OUTPUT_COEFFICIENTS[[0], 1:8] * shift_reg_out[[0], 0:7])
        bpf_data[0, j] = zeros_comp - poles_comp
        shift_reg_out[[0], 1:9] = shift_reg_out[[0], 0 : (9 - 1)]
        shift_reg_out[0, 0] = zeros_comp - poles_comp
<<<<<<< HEAD
    down_sample_data = []
=======
    del down_sample_data
>>>>>>> c4d6bd67

    bpf_data = (
        (3.0 / 4096.0) / (2.6 / 256.0) * 237.5
    ) * bpf_data  # 17.127404 is used in ActiLife and 17.128125 is used in firmware.

    if verbose:
<<<<<<< HEAD
        print("Threshold/trimming data", flush=True)
=======
        print("Threshold/trimming data")
>>>>>>> c4d6bd67
    # then threshold/trim
    trim_data = np.zeros((1, len(bpf_data[0])))

    if lfe_select:
        min_count = 1
        max_count = 128 * 1

        for i in range(len(bpf_data[0])):
            if abs(bpf_data[0, i]) > max_count:
                trim_data[0, i] = max_count
            elif abs(bpf_data[0, i]) < min_count:
                trim_data[0, i] = 0
            elif abs(bpf_data[0, i]) < 4:
                trim_data[0, i] = np.floor(abs(bpf_data[0, i])) - 1
            else:
                trim_data[0, i] = np.floor(abs(bpf_data[0, i]))  # floor
    else:
        min_count = 4
        max_count = 128

        for i in range(len(bpf_data[0])):
            if abs(bpf_data[0, i]) > max_count:
                trim_data[0, i] = max_count
            elif abs(bpf_data[0, i]) < min_count:
                trim_data[0, i] = 0
            else:
                trim_data[0, i] = np.floor(abs(bpf_data[0, i]))  # floor

    if verbose:
<<<<<<< HEAD
        print("Getting data back to 10Hz for accumulation", flush=True)
    bpf_data = []
=======
        print("Getting data back to 10Hz for accumulation")
    del bpf_data
>>>>>>> c4d6bd67
    # hackish downsample to 10 Hz
    down_sample10_hz = np.zeros((1, int(len(trim_data[0]) / 3)))

    for y in range(1, len(down_sample10_hz[0]) + 1):
        down_sample10_hz[0, y - 1] = np.floor(
            np.nanmean(trim_data[0, ((y - 1) * 3) : ((y - 1) * 3 + 3)])
        )  # floor
    del trim_data

<<<<<<< HEAD
    trim_data = []

=======
>>>>>>> c4d6bd67
    # Accumulator for epoch
    block_size = epoch * 10
    epoch_counts = np.zeros((1, int((len(down_sample10_hz[0]) / block_size))))

    if verbose:
<<<<<<< HEAD
        print("Summing epochs", flush=True)
=======
        print("Summing epochs")
>>>>>>> c4d6bd67
    for i in range(len(epoch_counts[0])):
        epoch_counts[0, i] = np.floor(
            sum(down_sample10_hz[0, i * block_size : i * block_size + block_size])
        )
    del down_sample10_hz
    return epoch_counts


def _resample(
<<<<<<< HEAD
    raw: npt.NDArray[np.float_], frequency: int, epoch_seconds: int, verbose: bool
=======
    raw: npt.NDArray[np.float_], frequency: int, verbose: bool
>>>>>>> c4d6bd67
) -> npt.NDArray[np.float64]:
    """Resample the data.

    Parameters
    ----------
    raw:
        Matrix containing raw data
    frequency:
        sample frequency of raw data (Hz)
    verbose:
        Print diagnostic messages

    Returns
    -------
    resampled_data :
        The resampled_data
    """
    upsample_factor, downsample_factor = _factors(frequency)
    raw = np.transpose(raw)

    # Upsample by factor L.
    m, n = raw.shape
    upsample_data = np.zeros((m, upsample_factor * n), dtype=raw.dtype)
    upsample_data[:, ::upsample_factor] = raw

    pi = np.pi  # 3.1415926535897932385
    a_fp = pi / (pi + 2 * upsample_factor)
    b_fp = (pi - 2 * upsample_factor) / (pi + 2 * upsample_factor)
    up_factor_fp = upsample_factor

    # raw doesn't need to be used after this
    if frequency != 30:
<<<<<<< HEAD
        raw = []
=======
        del raw
>>>>>>> c4d6bd67

    # Allocate memory and then LPF.  LPF is only done at non
    # integer multiples of 30 Hz. This LPF is garbage and does a
    # poor job of attenuating higher frequencies that need to be
    # rejected. This is the reason why there is aliasing which
    # causes the "tail" on the epochs.
    if frequency == 30 or frequency == 60 or frequency == 90:
        lpf_upsample_data = upsample_data
    else:
        lpf_upsample_data = np.zeros((m, int(n * upsample_factor + 1)))
        lpf_upsample_data[:, 1:] = (a_fp * up_factor_fp) * (
            upsample_data + np.roll(upsample_data, 1)
        )
        for i in range(1, len(lpf_upsample_data[0])):
            lpf_upsample_data[:, i] += -b_fp * lpf_upsample_data[:, i - 1]
<<<<<<< HEAD
    upsample_data = []
=======
    del upsample_data
>>>>>>> c4d6bd67

    if frequency not in [30, 60, 90]:
        lpf_upsample_data = lpf_upsample_data[:, 1:]

    # Then allocate memory and downsample by factor M. Downsampled
    # data is rounded to 3 decimal places before input into BPF.
    if frequency == 30:
        downsample_data = raw
        del raw
    else:
        downsample_data = lpf_upsample_data[:, ::downsample_factor]

    del lpf_upsample_data
    if verbose:
<<<<<<< HEAD
        print("Created downsample_data", flush=True)
=======
        print("Created downsample_data")
>>>>>>> c4d6bd67
    downsample_data = np.round(downsample_data * 1000) / 1000
    return downsample_data


def _bpf_filter(
    downsample_data: npt.NDArray[np.float_], verbose: bool
) -> Any:
    """Run BPF Filter.

    Parameters
    ----------
    downsample_data:
        Matrix containing downsampled data
    verbose:
        Print diagnostic messages

    Returns
    -------
    bpf_data :
        The filtered data
    """
    zi = signal.lfilter_zi(INPUT_COEFFICIENTS[0, :], OUTPUT_COEFFICIENTS[0, :]).reshape(
        (1, -1)
    )
    if verbose:
<<<<<<< HEAD
        print("Filtering Data", flush=True)
=======
        print("Filtering Data")
>>>>>>> c4d6bd67
    bpf_data, _ = signal.lfilter(
        INPUT_COEFFICIENTS[0, :],
        OUTPUT_COEFFICIENTS[0, :],
        downsample_data,
        zi=zi.repeat(downsample_data.shape[0], axis=0)
        * downsample_data[:, 0].reshape((-1, 1)),
    )

    del downsample_data

    bpf_data = ((3.0 / 4096.0) / (2.6 / 256.0) * 237.5) * bpf_data
    # 17.127404 is used in ActiLife and 17.128125 is used in
    # firmware.
    return bpf_data


def _trim_data(
    bpf_data: npt.NDArray[np.float_], lfe_select: bool, verbose: bool
) -> Any:
    """Trim/Threshold data.

    Parameters
    ----------
    bpf_data:
        Matrix containing filtered data
    lfe_select:
        False for regular trimming, True for allow more noise
    verbose:
        Print diagnostic messages

    Returns
    -------
    trim_data :
        The trimmed/thresholded data
    """
    # then threshold/trim
    if verbose:
<<<<<<< HEAD
        print("Trimming Data", flush=True)
=======
        print("Trimming Data")
>>>>>>> c4d6bd67
    if lfe_select:
        min_count = 1
        max_count = 128 * 1

        trim_data = np.abs(bpf_data)
        trim_data[(trim_data < min_count) & (trim_data >= 4)] = 0
        trim_data[trim_data > max_count] = max_count
        mask = (trim_data < 4) & (trim_data >= min_count)
        trim_data[mask] = np.abs(trim_data[mask]) - 1
        trim_data = np.floor(trim_data)
        mask = []

    else:
        min_count = 4
        max_count = 128

        trim_data = np.abs(bpf_data)
        trim_data[trim_data < min_count] = 0
        trim_data[trim_data > max_count] = max_count
        trim_data = np.floor(trim_data)
    return trim_data


def _resample_10hz(
    trim_data: npt.NDArray[np.float_], verbose: bool
) -> npt.NDArray[np.float64]:
    """Resample the data.

    Parameters
    ----------
    trim_data:
        Matrix containing trimmed/thresholded data


    Returns
    -------
    resampled_data :
        The resampled_data
    """
    if verbose:
<<<<<<< HEAD
        print("Getting data back to 10Hz for accumulation", flush=True)
=======
        print("Getting data back to 10Hz for accumulation")
>>>>>>> c4d6bd67
    # hackish downsample to 10 Hz
    downsample_10hz = np.cumsum(trim_data, axis=-1, dtype=float)
    downsample_10hz[:, 3:] = downsample_10hz[:, 3:] - downsample_10hz[:, :-3]
    downsample_10hz = np.floor(downsample_10hz[:, 3 - 1 :: 3] / 3)
    return downsample_10hz


def _sum_counts(
    downsample_10hz: npt.NDArray[np.float_], epoch_seconds: int, verbose: bool
) -> npt.NDArray[np.float64]:
    """Generate counts.

    Parameters
    ----------
    downsample_10hz:
        Matrix containing downsampled to 10hz data
    epoch_seconds:
        Used to compute how many raw samples are used for
        computing an epoch
    verbose:
        Print diagnostic messages

    Returns
    -------
    epochs :
        The epochs
    """
    if verbose:
<<<<<<< HEAD
        print("Summing epochs", flush=True)
=======
        print("Summing epochs")
>>>>>>> c4d6bd67
    # Accumulator for epoch
    block_size = epoch_seconds * 10
    epoch_counts = np.cumsum(downsample_10hz, axis=-1, dtype=float)

    epoch_counts[:, block_size:] = (
        epoch_counts[:, block_size:] - epoch_counts[:, :-block_size]
    )
    epoch_counts = np.floor(epoch_counts[:, block_size - 1 :: block_size])
    return epoch_counts


def _extract(
    raw: npt.NDArray[np.float_],
    frequency: int,
    lfe_select: bool,
    epoch_seconds: int,
    verbose: bool,
) -> npt.NDArray[np.float64]:
    """Generate counts.

    Parameters
    ----------
    raw:
        Matrix containing raw data
    frequency:
        sample frequency of raw data (Hz)
    lfe_select:
        False for regular trimming, True for allow more noise
    epoch_seconds:
        Used to compute how many raw samples are used for
        computing an epoch
    verbose:
        Print diagnostic messages

    Returns
    -------
    epochs :
        The epochs
    """
<<<<<<< HEAD
    downsample_data = _resample(
        raw=raw, frequency=frequency, epoch_seconds=epoch_seconds, verbose=verbose
    )
    raw = []
    bpf_data = _bpf_filter(downsample_data=downsample_data, verbose=verbose)
    downsample_data = []
    trim_data = _trim_data(bpf_data=bpf_data, lfe_select=lfe_select, verbose=verbose)
    bpf_data = []

    downsample_10hz = _resample_10hz(trim_data=trim_data, verbose=verbose)
    trim_data = []
=======
    downsample_data = _resample(raw=raw, frequency=frequency, verbose=verbose)
    del raw
    bpf_data = _bpf_filter(downsample_data=downsample_data, verbose=verbose)
    del downsample_data
    trim_data = _trim_data(bpf_data=bpf_data, lfe_select=lfe_select, verbose=verbose)
    del bpf_data
    downsample_10hz = _resample_10hz(trim_data=trim_data, verbose=verbose)
    del trim_data
>>>>>>> c4d6bd67
    epoch_counts = _sum_counts(
        downsample_10hz=downsample_10hz, epoch_seconds=epoch_seconds, verbose=verbose
    )
    return epoch_counts


def get_counts(raw, freq: int, epoch: int, fast: bool = True, verbose: bool = False):
    """
    Generate counts from raw data.

    Parameters
    ----------
    raw : ndarray, shape (n_samples, 3)
        Raw data matrix, in x, y, z directions for 1st, 2nd, 3rd columns.
    freq : int
        Sampling frequency, has to be 30, 40, 50, 60, 70, 80, 90 or 100 Hz.
    epoch : int
        Epoch length (seconds).
    fast:
        Use fast implementation

    Returns
    -------
    counts : ndarray, shape (n_epochs, 3)
        The counts, n_epochs = ceil(n_samples/freq).
    """
    assert freq in range(30, 101, 10), "freq must be in [30 : 10 : 100]"

    if fast:
        counts = _extract(raw, freq, False, epoch, verbose > 1).transpose()
    else:
        x_raw = raw[0 : len(raw), [0]]
        y_raw = raw[0 : len(raw), [1]]
        z_raw = raw[0 : len(raw), [2]]
<<<<<<< HEAD
        raw = []
        if verbose > 0:
            print("Running extract for x", flush=True)
        epoch_counts_x = _extract_slow(x_raw, freq, False, epoch, verbose > 1)
        if verbose > 0:
            print("Running extract for y", flush=True)
        epoch_counts_y = _extract_slow(y_raw, freq, False, epoch, verbose > 1)
        if verbose > 0:
            print("Running extract for z", flush=True)
        epoch_counts_z = _extract_slow(z_raw, freq, False, epoch, verbose > 1)

        if verbose > 0:
            print("Transposing and concatenating", flush=True)
=======

        if verbose:
            print("Running extract for x")
        epoch_counts_x = _extract_slow(x_raw, freq, False, epoch, verbose)
        if verbose:
            print("Running extract for y")
        epoch_counts_y = _extract_slow(y_raw, freq, False, epoch, verbose)
        if verbose:
            print("Running extract for z")
        epoch_counts_z = _extract_slow(z_raw, freq, False, epoch, verbose)

        if verbose:
            print("Transposing and concatenating")
>>>>>>> c4d6bd67
        # formatting matrix for output
        x_counts_transposed = np.transpose(epoch_counts_x)
        del epoch_counts_x
        y_counts_transposed = np.transpose(epoch_counts_y)
        del epoch_counts_y
        z_counts_transposed = np.transpose(epoch_counts_z)
        del epoch_counts_z

        counts = np.concatenate(
            (x_counts_transposed, y_counts_transposed, z_counts_transposed), 1
        )
        del x_counts_transposed
        del y_counts_transposed
        del z_counts_transposed

    return counts.astype(int)<|MERGE_RESOLUTION|>--- conflicted
+++ resolved
@@ -116,11 +116,7 @@
     l_fp = upsample_factor
 
     if verbose:
-<<<<<<< HEAD
-        print("Upsampling data", flush=True)
-=======
         print("Upsampling data")
->>>>>>> c4d6bd67
     if frequency == 30 or frequency == 60 or frequency == 90:
         lpf_upsample_data = upsample_data
     else:
@@ -138,11 +134,7 @@
     # decimal places before input into BPF.
 
     if verbose:
-<<<<<<< HEAD
-        print("Downsampling data", flush=True)
-=======
         print("Downsampling data")
->>>>>>> c4d6bd67
     if frequency == 30:
         down_sample_data = raw
     else:
@@ -151,13 +143,8 @@
         )
         for i in range(len(down_sample_data[0])):
             down_sample_data[0, i] = lpf_upsample_data[0, i * downsample_factor]
-<<<<<<< HEAD
-    raw = []
-    lpf_upsample_data = []
-=======
     del raw
     del lpf_upsample_data
->>>>>>> c4d6bd67
 
     down_sample_data = np.round(down_sample_data * 1000) / 1000
 
@@ -167,11 +154,7 @@
     shift_reg_out = np.zeros((1, 9))
 
     if verbose:
-<<<<<<< HEAD
-        print("Filtering data", flush=True)
-=======
         print("Filtering data")
->>>>>>> c4d6bd67
     for _ in range(180 * 6):  # charge filter up to steady state
         shift_reg_in[[0], 1:9] = shift_reg_in[[0], 0 : (9 - 1)]
         shift_reg_in[0, 0] = down_sample_data[0, 0]
@@ -189,22 +172,15 @@
         bpf_data[0, j] = zeros_comp - poles_comp
         shift_reg_out[[0], 1:9] = shift_reg_out[[0], 0 : (9 - 1)]
         shift_reg_out[0, 0] = zeros_comp - poles_comp
-<<<<<<< HEAD
-    down_sample_data = []
-=======
     del down_sample_data
->>>>>>> c4d6bd67
+
 
     bpf_data = (
         (3.0 / 4096.0) / (2.6 / 256.0) * 237.5
     ) * bpf_data  # 17.127404 is used in ActiLife and 17.128125 is used in firmware.
 
     if verbose:
-<<<<<<< HEAD
-        print("Threshold/trimming data", flush=True)
-=======
         print("Threshold/trimming data")
->>>>>>> c4d6bd67
     # then threshold/trim
     trim_data = np.zeros((1, len(bpf_data[0])))
 
@@ -234,13 +210,8 @@
                 trim_data[0, i] = np.floor(abs(bpf_data[0, i]))  # floor
 
     if verbose:
-<<<<<<< HEAD
-        print("Getting data back to 10Hz for accumulation", flush=True)
-    bpf_data = []
-=======
         print("Getting data back to 10Hz for accumulation")
     del bpf_data
->>>>>>> c4d6bd67
     # hackish downsample to 10 Hz
     down_sample10_hz = np.zeros((1, int(len(trim_data[0]) / 3)))
 
@@ -250,21 +221,12 @@
         )  # floor
     del trim_data
 
-<<<<<<< HEAD
-    trim_data = []
-
-=======
->>>>>>> c4d6bd67
     # Accumulator for epoch
     block_size = epoch * 10
     epoch_counts = np.zeros((1, int((len(down_sample10_hz[0]) / block_size))))
 
     if verbose:
-<<<<<<< HEAD
-        print("Summing epochs", flush=True)
-=======
         print("Summing epochs")
->>>>>>> c4d6bd67
     for i in range(len(epoch_counts[0])):
         epoch_counts[0, i] = np.floor(
             sum(down_sample10_hz[0, i * block_size : i * block_size + block_size])
@@ -274,11 +236,7 @@
 
 
 def _resample(
-<<<<<<< HEAD
-    raw: npt.NDArray[np.float_], frequency: int, epoch_seconds: int, verbose: bool
-=======
     raw: npt.NDArray[np.float_], frequency: int, verbose: bool
->>>>>>> c4d6bd67
 ) -> npt.NDArray[np.float64]:
     """Resample the data.
 
@@ -311,11 +269,7 @@
 
     # raw doesn't need to be used after this
     if frequency != 30:
-<<<<<<< HEAD
-        raw = []
-=======
         del raw
->>>>>>> c4d6bd67
 
     # Allocate memory and then LPF.  LPF is only done at non
     # integer multiples of 30 Hz. This LPF is garbage and does a
@@ -331,11 +285,7 @@
         )
         for i in range(1, len(lpf_upsample_data[0])):
             lpf_upsample_data[:, i] += -b_fp * lpf_upsample_data[:, i - 1]
-<<<<<<< HEAD
-    upsample_data = []
-=======
     del upsample_data
->>>>>>> c4d6bd67
 
     if frequency not in [30, 60, 90]:
         lpf_upsample_data = lpf_upsample_data[:, 1:]
@@ -350,11 +300,7 @@
 
     del lpf_upsample_data
     if verbose:
-<<<<<<< HEAD
-        print("Created downsample_data", flush=True)
-=======
         print("Created downsample_data")
->>>>>>> c4d6bd67
     downsample_data = np.round(downsample_data * 1000) / 1000
     return downsample_data
 
@@ -380,11 +326,7 @@
         (1, -1)
     )
     if verbose:
-<<<<<<< HEAD
-        print("Filtering Data", flush=True)
-=======
         print("Filtering Data")
->>>>>>> c4d6bd67
     bpf_data, _ = signal.lfilter(
         INPUT_COEFFICIENTS[0, :],
         OUTPUT_COEFFICIENTS[0, :],
@@ -422,11 +364,7 @@
     """
     # then threshold/trim
     if verbose:
-<<<<<<< HEAD
-        print("Trimming Data", flush=True)
-=======
         print("Trimming Data")
->>>>>>> c4d6bd67
     if lfe_select:
         min_count = 1
         max_count = 128 * 1
@@ -467,11 +405,7 @@
         The resampled_data
     """
     if verbose:
-<<<<<<< HEAD
-        print("Getting data back to 10Hz for accumulation", flush=True)
-=======
         print("Getting data back to 10Hz for accumulation")
->>>>>>> c4d6bd67
     # hackish downsample to 10 Hz
     downsample_10hz = np.cumsum(trim_data, axis=-1, dtype=float)
     downsample_10hz[:, 3:] = downsample_10hz[:, 3:] - downsample_10hz[:, :-3]
@@ -500,11 +434,7 @@
         The epochs
     """
     if verbose:
-<<<<<<< HEAD
-        print("Summing epochs", flush=True)
-=======
         print("Summing epochs")
->>>>>>> c4d6bd67
     # Accumulator for epoch
     block_size = epoch_seconds * 10
     epoch_counts = np.cumsum(downsample_10hz, axis=-1, dtype=float)
@@ -544,19 +474,6 @@
     epochs :
         The epochs
     """
-<<<<<<< HEAD
-    downsample_data = _resample(
-        raw=raw, frequency=frequency, epoch_seconds=epoch_seconds, verbose=verbose
-    )
-    raw = []
-    bpf_data = _bpf_filter(downsample_data=downsample_data, verbose=verbose)
-    downsample_data = []
-    trim_data = _trim_data(bpf_data=bpf_data, lfe_select=lfe_select, verbose=verbose)
-    bpf_data = []
-
-    downsample_10hz = _resample_10hz(trim_data=trim_data, verbose=verbose)
-    trim_data = []
-=======
     downsample_data = _resample(raw=raw, frequency=frequency, verbose=verbose)
     del raw
     bpf_data = _bpf_filter(downsample_data=downsample_data, verbose=verbose)
@@ -565,7 +482,7 @@
     del bpf_data
     downsample_10hz = _resample_10hz(trim_data=trim_data, verbose=verbose)
     del trim_data
->>>>>>> c4d6bd67
+
     epoch_counts = _sum_counts(
         downsample_10hz=downsample_10hz, epoch_seconds=epoch_seconds, verbose=verbose
     )
@@ -600,21 +517,6 @@
         x_raw = raw[0 : len(raw), [0]]
         y_raw = raw[0 : len(raw), [1]]
         z_raw = raw[0 : len(raw), [2]]
-<<<<<<< HEAD
-        raw = []
-        if verbose > 0:
-            print("Running extract for x", flush=True)
-        epoch_counts_x = _extract_slow(x_raw, freq, False, epoch, verbose > 1)
-        if verbose > 0:
-            print("Running extract for y", flush=True)
-        epoch_counts_y = _extract_slow(y_raw, freq, False, epoch, verbose > 1)
-        if verbose > 0:
-            print("Running extract for z", flush=True)
-        epoch_counts_z = _extract_slow(z_raw, freq, False, epoch, verbose > 1)
-
-        if verbose > 0:
-            print("Transposing and concatenating", flush=True)
-=======
 
         if verbose:
             print("Running extract for x")
@@ -628,7 +530,6 @@
 
         if verbose:
             print("Transposing and concatenating")
->>>>>>> c4d6bd67
         # formatting matrix for output
         x_counts_transposed = np.transpose(epoch_counts_x)
         del epoch_counts_x
