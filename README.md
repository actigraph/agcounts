--- conflicted
+++ resolved
@@ -3,10 +3,18 @@
 
 A python package for extracting actigraphy counts from accelerometer data. 
 
-<<<<<<< HEAD
+## Install
+```bash
+pip install agcounts
+```
+## Test
+Download test data:
 ```bash
 curl -L https://github.com/actigraph/agcounts/files/8247896/GT3XPLUS-AccelerationCalibrated-1x8x0.NEO1G75911139.2000-01-06-13-00-00-000-P0000.sensor.csv.gz --output data.csv.gz
 ```
+
+Run a simple test
+
 ```python
 import pandas as pd
 import numpy as np
@@ -23,28 +31,6 @@
     ts = ts.dt.round(time_freq)
     ts = ts.unique()
     ts = pd.DataFrame(ts, columns=[time_column])
-=======
-## Install
-```bash
-pip install agcounts
-```
-## Test
-Download test data:
-```bash
-curl -L https://github.com/actigraph/agcounts/files/8247896/GT3XPLUS-AccelerationCalibrated-1x8x0.NEO1G75911139.2000-01-06-13-00-00-000-P0000.sensor.csv.gz --output data.csv.gz
-```
-
-Run a simple test
-```python
-from pandas import read_csv
-import numpy as np
-from agcounts.extract import get_counts
-
-def get_counts_csv(file, freq: int, epoch: int, fast: bool = True, verbose: bool = False):
-  if verbose:
-    print("Reading in CSV", flush = True)
-  raw = read_csv(file, skiprows=0)
->>>>>>> f9575859
   raw = raw[["X", "Y", "Z"]]
   if verbose:
     print("Converting to array", flush = True)  
@@ -53,7 +39,6 @@
     print("Getting Counts", flush = True)    
   counts = get_counts(raw, freq = freq, epoch = epoch, fast = fast, verbose = verbose)
   del raw
-<<<<<<< HEAD
   counts = pd.DataFrame(counts, columns = ['X','Y','Z'])
   ts = ts[0:counts.shape[0]]
   if time_column is not None:
@@ -68,9 +53,4 @@
 counts = get_counts_csv("data.csv.gz", freq = 80, epoch = 60)
 counts = convert_counts_csv("data.csv.gz", outfile="counts.csv.gz", 
 freq=80, epoch = 60, verbose = True, time_column = "HEADER_TIMESTAMP")
-=======
-  return counts
-
-counts = get_counts_csv("data.csv.gz", freq = 80, epoch = 60)
->>>>>>> f9575859
 ```